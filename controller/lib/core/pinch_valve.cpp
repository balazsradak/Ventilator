--- conflicted
+++ resolved
@@ -50,11 +50,7 @@
 
 // This is the distance (deg) from the zero position until
 // the tube is completely shut.
-<<<<<<< HEAD
-static constexpr float max_move = 55.0f * move_dir;
-=======
 static constexpr float max_move = 50.0f * move_dir;
->>>>>>> 63ef7c9b
 
 // Amplitude of power level for normal operation.
 // Don't go crazy here, you can easily overheat the
