#!/usr/bin/env python3

# Very simple command line interface for development
#
# At the moment this program is just a command line utility.  You run
# it and get a command prompt from which you can enter commands to
# observe and control the system.
#
# For a list of available commands, enter 'help'

import argparse
import cmd
import dataclasses
import glob
import json
import math
import matplotlib.pyplot as plt
import os
<<<<<<< HEAD
#import readline
=======
>>>>>>> 63ef7c9b
import serial
import struct
import subprocess
import sys
import textwrap
import threading
import time
import traceback
from typing import Dict, Union

try:
    import readline
except ImportError:
    # readline package isn't available on Windows.
    pass

# Command codes.  See debug.h in the controller debug library
OP_MODE = 0x00
OP_PEEK = 0x01
OP_POKE = 0x02
OP_PBREAD = 0x03
OP_VAR = 0x04
OP_TRACE = 0x05

# Some commands take a sub-command as their first byte of data
SUBCMD_VAR_INFO = 0
SUBCMD_VAR_GET = 1
SUBCMD_VAR_SET = 2

SUBCMD_TRACE_FLUSH = 0
SUBCMD_TRACE_GETDATA = 1

# Special characters used to frame commands
ESC = 0xF1
TERM = 0xF2

# Variable types (see vars.h)
VAR_INT32 = 1
VAR_UINT32 = 2
VAR_FLOAT = 3

# Can trace this many variables at once.  Keep this in sync with TRACE_VAR_CT
# in the controller.
TRACE_VAR_CT = 4

# If true, the raw bytes of the serial data will be printed.
# This is handy for debugging the low level serial interface
# It can be toggled with the 'debug' command
showSerial = False

# Copied from network_protocol.proto.
# TODO: Import the proto instead!
VentMode_OFF = 0
VentMode_PRESSURE_CONTROL = 1
VentMode_PRESSURE_ASSIST = 2


@dataclasses.dataclass
class Preset:
    """A named list of DebugVars + values."""

    name: str
    desc: str
    vars: Dict[str, Union[int, float]]

    def ShortDesc(self):
        return f"{self.name} - {self.vars}"

    def LongDesc(self):
        return (
            self.desc
            + "\n"
            + "\n".join(f"  - {var} = {val}" for var, val in self.vars.items())
        )


def CoventPCPreset(
    test_num,
    intended_tv,
    lung_compliance,
    lung_resistance,
    rr,
    inspiratory_time,
    delta_inspiratory_pressure,
    fio2,
    bap,
):
    """Constructs a Preset object for a particular covent pressure-control test.

    Copied from CoVent-19 Ventilator Testing Procedure, table 201.105:
    https://drive.google.com/file/d/1FJOs6pdwHqV-Ygm5gMwIRBAmqH6Xxby8
    """
    desc = f"""\
CoVent-19 pressure-control test #{test_num}

If you have a calibrated test lung, configure it as follows:

 - Compliance: {lung_compliance} ml/hPa +/- 10%
 - Linear resistance: {lung_resistance} hPa/l/s +/- 10%

Intended TV: {intended_tv} ml
"""

    sec_per_breath = 60 / rr
    ie_ratio = inspiratory_time / sec_per_breath
    vars = {
        "gui_mode": VentMode_PRESSURE_CONTROL,
        "gui_bpm": rr,
        "gui_ie_ratio": round(ie_ratio, 2),
        "gui_pip": bap + delta_inspiratory_pressure,
        "gui_peep": bap,
        # TODO: FiO2 not currently supported.
    }
    return Preset(f"covent_pc_{test_num}", desc, vars)


# DebugVar presets recognized by the `preset` command.
PRESETS = [
    CoventPCPreset(1, 500, 50, 5, 20, 1, 10, 30, 5),
    CoventPCPreset(2, 500, 50, 20, 12, 1, 15, 90, 10),
    CoventPCPreset(3, 500, 20, 5, 20, 1, 25, 90, 5),
    CoventPCPreset(4, 500, 20, 20, 20, 1, 25, 30, 10),
    CoventPCPreset(5, 300, 20, 20, 20, 1, 15, 30, 5),
    CoventPCPreset(6, 300, 20, 50, 12, 1, 25, 90, 10),
    CoventPCPreset(7, 300, 10, 50, 20, 1, 30, 90, 5),
    CoventPCPreset(8, 200, 10, 10, 20, 1, 25, 30, 10),
]


class Error(Exception):
    def __init__(self, value):
        self.value = value

    def __str__(self):
        return str(self.value)


class ArgparseShowHelpError(Exception):
    """Exception raised when CmdArgumentParser encounters --help.

    Canonical way of handling this is to catch it in the main command loop and
    then ignore it.  Argparse will print out the help message, and that's all
    the user needs to understand what happened.
    """

    pass


class CmdArgumentParser(argparse.ArgumentParser):
    """An ArgumentParser that doesn't call sys.exit() on error.

    https://docs.python.org/3/library/argparse.html#argparse.ArgumentParser.exit
    """

    def exit(self, status=0, message=None):
        if status:
            raise Error(f"Encountered a parse error: {message}")
        else:
            raise ArgparseShowHelpError()


# This class creates a simple command line interface using the standard
# Python cmd module.
#
# Member functions named do_something will implement a command called
# 'something'.  See the Python documentation for the cmd module for
# more details.
class CmdLine(cmd.Cmd):
    def __init__(self):
        super().__init__()
        self.scriptsDir = "scripts/"
        self.GetVarInfo()

    def UpdatePrompt(self, mode=None):
        if mode == None:
            mode = SendCmd(OP_MODE)[0]
        if mode == 1:
            self.prompt = "BOOT] "
        else:
            self.prompt = "] "

    def CmdLoop(self):
        self.UpdatePrompt()
        ReSync()
        self.GetVarInfo()
        while True:
            try:
                return cmd.Cmd.cmdloop(self)
            except ArgparseShowHelpError:
                pass
            except Error as e:
                print(e)
            except:
                traceback.print_exc()

    def emptyline(self):
        ReSync()
        self.UpdatePrompt()
        self.GetVarInfo()

    def do_debug(self, line):
        """Sets display of low level serial data on/off.

        Usage:

          debug on
          debug off
        """
        global showSerial
        line = line.strip().lower()
        if line == "on":
            showSerial = True
        elif line == "off":
            showSerial = False
        else:
            print("Unknown command; pass 'on' or 'off'.")

    def help_run(self):
        print(
            f"""\
Run an external Python script which can send commands, set variables, etc.

If no explicit path is given then the current directory and a sub-directory
named {self.scriptsDir} will be searched for the python script.
        """
        )

    def do_run(self, line):
        p = str.split(line)
        if os.path.exists(p[0]):
            fname = p[0]
        elif os.path.exists(self.scriptsDir + p[0]):
            fname = self.scriptsDir + p[0]
        else:
            print("Unknown file " + p[0])
            return
        gbl = globals().copy()
        gbl["cmdline"] = line
        gbl["parser"] = self
        exec(open(fname).read(), gbl)

    def complete_run(self, text, line, begidx, endidx):
        return glob.glob(text + "*.py") + [
            x[len(self.scriptsDir) :]
            for x in glob.glob(self.scriptsDir + text + "*.py")
        ]

    def do_exec(self, line):
        """exec()'s a string.  Good luck!"""
        exec(line)

    def do_peek(self, line):
        """Peek at a memory location.

ex: peek <addr> <ct> <fmt> <file>

   addr - the starting address passed as an integer value
   ct   - Number of bytes to read (default 1)
   fmt  - An optional formatting string.
   file - An optional file to save the data to

   The formatting string determines how the data is interpreted and displayed.
   Its a string made up of the following characters:
     +  current address
     x  16-bit integer displayed in hex
     i  16-bit signed integer displayed in decimal
     u  16-bit unsigned integer displayed in decimal
     X  32-bit integer displayed in hex
     I  32-bit signed integer displayed in decimal
     U  32-bit unsigned integer displayed in decimal
     f  32-bit float
     e  32-bit float in exponential format
     c  Single byte displayed as an ASCII character
     b  Single byte displayed in hex

   The data is extracted from what's returned and formatted as described in the string.
   If there's more data left over at the end of the string, a new line starts and the
   string starts over.

   The default formatting string if none is supplied is +XXXX
   i.e. Data is displayed as a series of 4 32-bit hex values / line
"""
        param = str.split(line)
        if len(param) < 1:
            print("Please specify the address at which to peek at a minimum")
            return
        ct = 1
        fmt = "+XXXX"
        fname = None
        if len(param) > 3:
            fname = param[3]
        if len(param) > 2:
            fmt = param[2]
        if len(param) > 1:
            ct = int(param[1], 0)
        addr = int(param[0], 0)
        Peek(addr, ct, fmt, fname)

    def do_poke(self, line):
        """Write data to a memory address

ex: poke [type] <addr> <data>

   type - Optional type, can be byte, short, long or float
          determines how the data will be interpreted.

   addr - Address at which to write data

   data - One or more data items to write.
"""
        param = str.split(line)
        if len(param) < 2:
            print("Please pass the address and at least one value to write")
            return

        ptype = "byte"
        if param[0] in ["long", "short", "float"]:
            ptype = param[0]
            param = param[1:]

        addr = param[0]

        if ptype == "float":
            data = [float(x) for x in param[1:]]
        else:
            data = [int(x, 0) for x in param[1:]]
        Poke(addr, data, ptype)

    def do_console(self, line):
        """Switch from command mode to a simple console display which
continuously reads debug print statements from the controller and displays the
data received to the screen.

When firmware in the controller calls the debug.Print() function it formats a
string which is written to a circular buffer.  When this program is running in
console mode it constantly reads this data and displays it.

Enter <ctrl>C to exit this mode

A couple optional parameters can be passed as arguments to this command:

--flush
  Flush the print buffer on the controller before we start displaying the data,
  removing any old data that had previously been added to the print buffer.

--dest <filename>
  Save received data to this file.
"""
        parser = CmdArgumentParser(prog="console")
        parser.add_argument(
            "--flush",
            action="store_true",
            help="flush print buffer on device before displaying data",
        )
        parser.add_argument(
            "--dest", help="write output to this file", default=os.devnull
        )
        args = parser.parse_args(line.split())

        if args.flush:
            while len(SendCmd(OP_PBREAD)) > 0:
                pass

        with open(args.dest, "w") as fp:
            try:
                while True:
                    dat = SendCmd(OP_PBREAD)
                    if len(dat) < 1:
                        continue

                    s = "".join(chr(x) for x in dat)
                    sys.stdout.write(s)
                    sys.stdout.flush()
                    fp.write(s)
            except KeyboardInterrupt:
                print()
                ReSync()
                pass

    def do_EOF(self, line):
        return True

    def do_exit(self, line):
        return True

    def do_get(self, line):
        cl = line.split()
        if len(cl) < 1:
            print("Please give the variable name to read")
            return

        if len(cl) > 1:
            fmt = cl[1]
        else:
            fmt = None

        print(GetVar(cl[0], fmt=fmt))

    def complete_get(self, text, line, begidx, endidx):
        var = text

        out = []
        for i in varDict.keys():
            if i.startswith(var):
                out.append(i)

        return out

    def help_get(self):
        print("Read the value of a debug variable and display it\n")
        print("Variables currently defined:")
        for k in varDict.keys():
            print("   %-10s - %s" % (k, varDict[k].help))

    def do_preset(self, line):
        parser = CmdArgumentParser("preset")
        parser.add_argument("preset", metavar="PRESET", type=str)
        args = parser.parse_args(line.split())

        candidates = [p for p in PRESETS if p.name.lower() == args.preset.lower()]
        if not candidates:
            print(f"No preset named {args.preset}")
            return
        if len(candidates) > 1:
            print(
                f"Two or more presets named {args.preset} (case-insensitive)!  "
                "Fix the PRESETS variable in the code."
            )
            return

        preset = candidates[0]
        print(f"Applying preset {preset.name}:\n")
        print(textwrap.indent(preset.LongDesc(), "    "))

        for var, val in preset.vars.items():
            SetVar(var, val)

        print(f"\nPreset {preset.name} successfully applied!")

    def help_preset(self):
        print(
            """\
Apply a preset list of settings, all at once.

Usage:

preset PRESET
  Apply the given preset.

Available PRESETs:
"""
        )
        for p in PRESETS:
            print(f"  - {p.ShortDesc()}")

    def complete_preset(self, text, line, begidx, endidx):
        return [k for k in PRESETS.keys() if k.lower().startswith(text.lower())]

    def do_set(self, line):
        cl = line.split()
        if len(cl) < 2:
            print("Please give the variable name and value")
            return
        SetVar(cl[0], cl[1])

    def complete_set(self, text, line, begidx, endidx):
        var = text

        out = []
        for i in varDict.keys():
            if i.startswith(var):
                out.append(i)

        return out

    def help_set(self):
        print("You can very easily add debug variables to the C++ code.")
        print("You give these variables names and a pointer to a value to")
        print("access.  Then using the get/set commands you can read the")
        print("current state of that C++ location and modify it.\n")
        print("This command allows you to modify such a debug variable\n")
        print("Variables currently defined:")
        for k in varDict.keys():
            print("   %-10s - %s" % (k, varDict[k].help))

    def do_trace(self, line):
        """The `trace` command controls/reads the controller's trace buffer.

Tracing lets you sample debug variables in real time.  Their values are saved
to a large internal memory buffer in the device, which you can then download
and/or display as a graph.

A sub-command must be passed as an option:

trace flush
  Stops the trace if one was on-going and flushes the trace buffer

trace start [--period p] [var1 ... ]
  Starts collecting trace data.

  You can specify the names of up to TRACE_VAR_CT debug variables to trace.  If
  you don't specify any, we use the values in trace_var1, ....

  --period controls the sample period in units of one trip through the
  controller's high-priority loop.  If you don't specify a period, we use
  whatever is in the trace_period debug variable.

trace graph
  Downloads the data and displays it graphically.

  The trace data will also be stored to the file last_graph.dat, which will be
  overwritten if it exists

trace download [--separator=<str>] [--dest=<filename>]
  This will download the data and save it to a file with the given name.  If no
  file name is given, then trace.dat will be used If the --separator=<str>
  option is given, then the specified string will separate each column of data.
  The default separator is a few spaces.

The tracing API also exposes the following debug vars, controlled via the
standard `get` and `set` commands.  You probably don't need to touch these.

trace_var1, ..., trace_var{TRACE_VAR_CT}
  Names of the variables to trace.  Can be set explicitly, or via `trace
  start`.

trace_period
  Interval between two samples in the trace.  A value of N means we sample once
  every N times through the controller's high priority loop.

trace_ctrl
  This variable is used to start the trace.  Just set it to 1 to start.
  It will be cleared when the trace buffer is full.

trace_samples
  This variable gives the number of samples stored in the buffer currently.
"""
        cl = line.split()
        if len(cl) < 1:
            print("Error, please specify the trace command to run.")
            print(self.do_trace.__doc__)
            return

        if cl[0] == "flush":
            SendCmd(OP_TRACE, [SUBCMD_TRACE_FLUSH])

        elif cl[0] == "start":
            parser = CmdArgumentParser("trace start")
            parser.add_argument("--period", type=int)
            parser.add_argument("var", nargs="*")
            args = parser.parse_args(cl[1:])

            if len(args.var) > TRACE_VAR_CT:
                print(f"Can't trace more than {TRACE_VAR_CT} variables at once.")
                return
            if args.period:
                SetVar("trace_period", args.period)
            if args.var:
                # Unset existing trace vars, so we only get what was asked for.
                var = args.var + [""] * (TRACE_VAR_CT - len(args.var))
                for (i, var) in enumerate(var):
                    SetVar(f"trace_var{i + 1}", var)

            SendCmd(OP_TRACE, [SUBCMD_TRACE_FLUSH])

            # The transition from 0 to 1 resets and starts the trace
            SetVar("trace_ctrl", 0)
            SetVar("trace_ctrl", 1)

        elif cl[0] == "download":
            parser = CmdArgumentParser(prog="trace download")
            parser.add_argument(
                "--separator", type=str, default="  ", help="field separator in file"
            )
            parser.add_argument(
                "--dest",
                type=str,
                default="trace.dat",
                help="filename to save the trace to",
            )
            args = parser.parse_args(cl[1:])

            tv = TraceActiveVars()
            if len(tv) < 1:
                print("No active trace variables")
                return

            dat = TraceDownload()
            TraceSaveDat(dat, fname=args.dest, separator=args.separator)

        elif cl[0] == "graph":
            TraceGraph()

        else:
            print("Unknown trace sub-command %s" % cl[0])
            return

    # Read info about all the supported variables and load
    # them in a map
    def GetVarInfo(self):
        varDict.clear()
        try:
            for vid in range(256):
                dat = SendCmd(OP_VAR, [SUBCMD_VAR_INFO] + Split16(vid))
                V = VarInfo(vid, dat)
                varDict[V.name] = V
        except Error as e:
            pass


varDict = {}


class VarInfo:

    # Initialize the variable info from the data returned
    # by the controller.  Set var.cpp in the controller for
    # details on this formatting
    def __init__(self, id, dat):
        self.id = id

        if len(dat) < 8:
            raise Error("Invalid VarInfo data returned")

        self.type = dat[0]
        nameLen = dat[4]
        fmtLen = dat[5]
        helpLen = dat[6]

        if len(dat) < 8 + nameLen + fmtLen + helpLen:
            raise Error("Invalid VarInfo data returned")

        n = 8
        self.name = "".join([chr(x) for x in dat[n : n + nameLen]])
        n += nameLen
        self.fmt = "".join([chr(x) for x in dat[n : n + fmtLen]])
        n += fmtLen
        self.help = "".join([chr(x) for x in dat[n : n + helpLen]])

    # Convert an unsigned 32-bit value into the correct type for
    # this variable
    def ConvertInt(self, d):
        if self.type == VAR_FLOAT:
            return I2F(d)
        if self.type == VAR_INT32:
            if d & 0x80000000:
                return d - (1 << 32)
            return d
        return d


def FindVarByID(vid):
    for name in varDict:
        if varDict[name].id == vid:
            return varDict[name]
    return None


def GetVar(name, raw=False, fmt=None):
    if not name in varDict:
        raise Error("Unknown variable %s" % name)

    V = varDict[name]
    dat = SendCmd(OP_VAR, [SUBCMD_VAR_GET] + Split16(V.id))

    if V.type == VAR_INT32:
        val = Build32(dat, signed=True)[0]

    elif V.type == VAR_UINT32:
        val = Build32(dat)[0]

    elif V.type == VAR_FLOAT:
        val = BuildFlt(dat)[0]

    else:
        raise Error("Sorry, I don't know how to handle that variable type yet")

    if raw:
        return val

    # If a format wasn't passed, use the default for this var
    if fmt == None:
        fmt = V.fmt

    # I'll convert trace variable values to variable names
    if name.startswith("trace_var"):
        if val < 0:
            return "none"
        tv = FindVarByID(val)
        if tv != None:
            return tv.name

    return fmt % val


def SetVar(name, value):
    if not name in varDict:
        raise Error("Unknown variable %s" % name)

    V = varDict[name]

    # If this is a trace variable, the passed value
    # should be a variable name
    if name.startswith("trace_var"):
        if value == "" or value == "none":
            value = "-1"
        elif value in varDict:
            value = "%d" % varDict[value].id

    if V.type == VAR_INT32:
        if not isinstance(value, int):
            value = int(value, 0)
        dat = Split32(value)

    elif V.type == VAR_UINT32:
        if not isinstance(value, int):
            value = int(value, 0)
        dat = Split32(value)

    elif V.type == VAR_FLOAT:
        dat = SplitFlt(float(value))

    SendCmd(OP_VAR, [SUBCMD_VAR_SET] + Split16(V.id) + dat)
    return


def TraceActiveVars():
    """Return a list of active trace variables"""
    ret = []
    for i in range(10):
        name = "trace_var%d" % (i + 1)
        if not name in varDict:
            break
        vid = GetVar(name, raw=True)
        V = FindVarByID(vid)
        if V:
            ret.append(V)
    return ret


def TraceDownload():
    """Fetches a trace from the controller.

    Returns a list of N+1 lists where N is the number of active trace variables.
    The first list gives the time in seconds of each sample relative to the
    start of the trace, and the remaining N lists each holds the trace data
    for one variable.
    """
    traceVars = TraceActiveVars()
    if len(traceVars) < 1:
        return None

    ct = GetVar("trace_samples", raw=True) * len(traceVars)

    data = []
    while len(data) < 4 * ct:
        dat = SendCmd(OP_TRACE, [SUBCMD_TRACE_GETDATA])
        if len(dat) < 1:
            break
        data += dat

    # Convert the bytes into an array of unsigned 32-bit values
    data = Build32(data)

    # The data comes as a list of of samples, where each sample contains
    # len(traceVars) uint32s: [a1, b1, c1, a2, b2, c2, ...].  Parse this into
    # sublists [[a1', a2', ...], [b1', b2', ...], [c1', c2', ...]], where each
    # of the variables is converted to the correct type.
    nvars = len(traceVars)
    ret = [[] for _ in range(nvars)]

    # The `zip` expression groups data into sublists of nvars elems.  See the
    # "grouper" recipe:
    # https://docs.python.org/3/library/itertools.html#itertools-recipes
    iters = [iter(data)] * nvars
    for sample in zip(*iters):
        for i, val in enumerate(sample):
            ret[i].append(traceVars[i].ConvertInt(val))

    per = GetVar("trace_period", raw=True)
    if per < 1:
        per = 1

    # Scale this by the loop period which is an integer in microseconds.
    # I multiply by 1e-6 (i.e. 1/1,000,000) to convert it to seconds.
    per *= GetVar("loop_period", raw=True) * 1e-6

    time = [x * per for x in range(len(ret[0]))]
    ret.insert(0, time)

    return ret


def TraceGraph():
    traceVars = TraceActiveVars()
    dat = TraceDownload()
    TraceSaveDat(dat, "last_graph.dat")

    timestamps_sec = dat[0]
    dat = dat[1:]
    plt.figure()
    for i, d in enumerate(dat):
        plt.plot(timestamps_sec, d, label=traceVars[i].help)

    # Draw a black gridline at y=0 to highlight the x-axis.
    plt.axhline(linewidth=1, color="black")

    plt.xlabel("Seconds")
    plt.grid()
    plt.legend()
    plt.show()


def TraceSaveDat(dat, fname, separator="  "):

    tv = TraceActiveVars()

    fp = open(fname, "w")
    line = ["time(sec)"]
    for v in tv:
        line.append(v.name)
    fp.write(separator.join(line) + "\n")

    for i in range(len(dat[0])):
        # First column is time in seconds
        line = ["%.3f" % dat[0][i]]
        for j in range(len(tv)):
            line.append(tv[j].fmt % dat[j + 1][i])
        fp.write(separator.join(line) + "\n")
    fp.close()


def FmtPeek(dat, fmt="+XXXX", addr=0):

    fmtInfo = {
        "+": ("0x%08x: ", 0, lambda dat: addr),
        "x": ("0x%04x ", 2, GrabU16),
        "i": ("%5d ", 2, GrabI16),
        "u": ("%5u ", 2, GrabU16),
        "X": ("0x%08x ", 4, GrabU32),
        "I": ("%9d ", 4, GrabI32),
        "U": ("%9u ", 4, GrabU32),
        "n": ("\n", 0, lambda dat: None),
        "f": ("%8.4f ", 4, GrabFlt),
        "e": ("%12.4e ", 4, GrabFlt),
        "c": ("%s", 1, lambda dat: chr(GrabU8(dat))),
        "b": ("0x%02x ", 1, GrabU8),
    }

    ret = ""
    ndx = -1
    while len(dat) > 0:
        ndx += 1
        if ndx == len(fmt):
            ret += "\n"
            ndx = 0

        ch = fmt[ndx]

        if ch in fmtInfo:
            (fmtString, byteCt, func) = fmtInfo[ch]
            val = func(dat)

            if val == None:
                ret += fmtString
            else:
                ret += fmtString % val
            addr += byteCt
        else:
            ret += ch

    return ret


def DecodeAddr(addr, fw=None):

    if isinstance(addr, int):
        return addr

    return int(addr, 0)


def Peek(addr, ct=1, fmt="+XXXX", fname=None, raw=False):
    addr = DecodeAddr(addr)
    if addr == None:
        print("Unknown symbol")
        return

    out = []

    A = addr

    while ct:
        n = min(ct, 256)
        dat = SendCmd(OP_PEEK, Split32(A) + Split16(n))
        out += dat
        ct -= len(dat)
        A += len(dat)

    if raw:
        return out

    s = FmtPeek(out, fmt, addr)
    if fname == None:
        print(s)
    else:
        fp = open(fname, "w")
        fp.write(s)
        fp.write("\n")
        fp.close()


def Peek16(addr, ct=None, le=True, signed=False):
    addr = DecodeAddr(addr)
    if addr == None:
        print("Unknown symbol")
        return

    if ct == None:
        ct = 1
    out = Peek(addr, 2 * ct, raw=True)
    return Build16(out, le, signed)


def Peek32(addr, ct=None, le=True, signed=False):
    addr = DecodeAddr(addr)
    if addr == None:
        print("Unknown symbol")
        return

    if ct == None:
        ct = 1
    out = Peek(addr, 4 * ct, raw=True)
    return Build32(out, le, signed)


def Peekf(addr, ct=None):
    dat = Peekl(addr, ct, le=True, signed=False)
    if ct == None:
        return Util.I2F(dat)
    ret = []
    for d in dat:
        ret.append(Util.I2F(d))
    return ret


def Poke(addr, dat, ptype):
    addr = DecodeAddr(addr)
    if addr == None:
        print("Unknown symbol")
        return
    if isinstance(dat, int):
        dat = [dat]

    if ptype == "long":
        dat = Split32(dat)
    if ptype == "short":
        dat = Split16(dat)
    if ptype == "float":
        dat = [F2I(x) for x in dat]
        dat = Split32(dat)

    SendCmd(OP_POKE, Split32(addr) + dat)


def Poke32(addr, dat):
    Poke(addr, dat, "long")


def Poke16(addr, dat):
    Poke(addr, dat, "short")


# This adds the escape characters to the serial data stream
# to implement the framing used by that format.
# See debug.cpp in the controller code for details
def EscCmd(buff):
    ret = []
    for i in buff:
        if i == ESC or i == TERM:
            ret.append(ESC)
        ret.append(i)
    ret.append(TERM)
    return ret


# Wait for a response from the controller to the last command
# The binary format uses two special characters to frame a
# command or response.  This function removes those characters
# before returning.
# See debug.cpp in the controller source for more detail on
# command framing.
def GetResp():
    dat = []
    esc = False
    DbgPrint("Getting resp: ", end="")
    while True:
        x = ser.read(1)
        if len(x) < 1:
            DbgPrint("timeout")
            return dat
        x = ord(x)
        DbgPrint("0x%02x" % x, end=" ")

        if esc:
            esc = False
            dat.append(x)
            continue

        if x == ESC:
            esc = True
            continue

        if x == TERM:
            DbgPrint()
            return dat
        dat.append(x)


# This formats a binary command and sends it to the system.
# It then waits for and returns a response.
#
#  op - The command code to send.  See the list at the top
#       of the file.

#  data - Zero or more bytes of data to be sent with the command

#  timeout - How long (seconds) to wait for the response.  If
#            not specified then a reasonable system default is used


# This lock is used to make the command interface thread safe.
# The main debug program doesn't currently use threads, but scripts
# run from it may and those scripts use these same functions to
# send commands
cmdLock = threading.Lock()


def DbgPrint(*args, **kwargs):
    if showSerial:
        print(*args, **kwargs)


def SendCmd(op, data=[], timeout=None):
    buff = [op] + data

    crc = CRC16().calc(buff)
    buff += Split16(crc)

    S = "CMD: "
    for b in buff:
        S += "0x%02x " % b
    DbgPrint(S)

    buff = EscCmd(buff)
    S = "ESC: "
    for b in buff:
        S += "0x%02x " % b
    DbgPrint(S)

    with cmdLock:
        ser.write(bytearray(buff))
        if timeout != None:
            DbgPrint("Setting timeout to %.1f" % timeout)
            oldto = ser.timeout
            ser.timeout = timeout

        rsp = GetResp()
        if timeout != None:
            ser.timeout = oldto

        if len(rsp) < 3:
            raise Error("Invalid response, too short")

        crc = CRC16().calc(rsp[:-2])
        rcrc = Build16(rsp[-2:])[0]
        if crc != rcrc:
            raise Error(
                "CRC error on response, calculated 0x%04x received 0x%04x" % (crc, rcrc)
            )

        if rsp[0]:
            raise Error("Error %d (0x%02x)" % (rsp[0], rsp[0]))
            return []
        return rsp[1:-2]


def ReSync():
    with cmdLock:
        cmd = [TERM, TERM]
        ser.write(bytearray(cmd))
        time.sleep(0.1)
        ser.reset_input_buffer()


def I2F(ival):
    s = struct.pack("I", ival & 0xFFFFFFFF)
    return struct.unpack("f", s)[0]


def F2I(fval):
    s = struct.pack("f", fval)
    return struct.unpack("I", s)[0]


# Takes as input a list of integer values and
# splits them into a list of bytes which is returned.
#
# val - The input list of ints
# len - Length (in bytes) of the input ints.
# le  - Little endian format if true
def SplitInt(val, len=4, le=True):
    ret = []

    if isinstance(val, list):
        for v in val:
            ret += SplitInt(v, len, le)
    else:
        for i in range(len):
            ret.append(int(val & 0x00FF))
            val >>= 8

        if not le:
            ret = ret[::-1]
    return ret


# Splits a list of 16-bit ints into a list of bytes
def Split16(x, le=True):
    if isinstance(x, int):
        x = [x]
    return SplitInt(x, 2, le)


# Splits a list of 32-bit ints into a list of bytes
def Split32(x, le=True):
    if isinstance(x, int):
        x = [x]
    return SplitInt(x, 4, le)


# Splits a list of 32-bit floats into a list of bytes
def SplitFlt(x):
    if isinstance(x, float):
        x = [x]
    return Split32([F2I(i) for i in x])


# Utility function to convert bytes to ints
#   bytes - Array of byte values to convert
#          All input bytes will be compined into one integer
#   signed - If true, the output will be signed
#   le - If true, use little endian format
def MakeInt(bytes, signed=True, le=True):
    if not le:
        bytes = bytes[::-1]
    val = 0
    shift = 0
    for b in bytes:
        val |= b << shift
        shift += 8

    if signed and bytes[-1] & 0x80:
        return val - (1 << shift)
    return val


# Convert a list of bytes into a list of 32-bit integers
def Build32(dat, le=True, signed=False):
    ret = []
    for i in range(int(len(dat) / 4)):
        ret.append(MakeInt(dat[(4 * i) : (4 * i + 4)], signed=signed, le=le))
    return ret


# Convert a list of bytes into a list of 16-bit integers
def Build16(dat, le=True, signed=False):
    ret = []
    for i in range(int(len(dat) / 2)):
        ret.append(MakeInt(dat[(2 * i) : (2 * i + 2)], signed=signed, le=le))
    return ret


# Convert a list of bytes into a list of 32-bit floats integers
def BuildFlt(dat):
    tmp = Build32(dat, le=True, signed=False)
    return [I2F(x) for x in tmp]


# Utility function which removes the first ct elements from a list and returns them
def GrabElems(dat, ct):
    if len(dat) < ct:
        dat.extend((ct - len(dat)) * [0])
    ret = dat[:ct]
    del dat[0:ct]
    return ret


# These functions all pull the first bytes of the input list and convert
# them into another type before returning them.
def GrabI8(dat, le=True):
    return MakeInt(GrabElems(dat, 1), signed=True, le=le)


def GrabU8(dat, le=True):
    return MakeInt(GrabElems(dat, 1), signed=False, le=le)


def GrabI16(dat, le=True):
    return MakeInt(GrabElems(dat, 2), signed=True, le=le)


def GrabU16(dat, le=True):
    return MakeInt(GrabElems(dat, 2), signed=False, le=le)


def GrabI32(dat, le=True):
    return MakeInt(GrabElems(dat, 4), signed=True, le=le)


def GrabU32(dat, le=True):
    return MakeInt(GrabElems(dat, 4), signed=False, le=le)


def GrabI64(dat, le=True):
    return MakeInt(GrabElems(dat, 8), signed=True, le=le)


def GrabU64(dat, le=True):
    return MakeInt(GrabElems(dat, 8), signed=False, le=le)


def GrabFlt(dat, le=True):
    return I2F(GrabU32(dat, le=le))


def MakeCrcTable(poly):
    tbl = []
    for i in range(256):
        crc = i
        for j in range(8):
            lsbSet = crc & 1
            crc >>= 1
            if lsbSet:
                crc ^= poly
        tbl.append(crc)
    return tbl


class CRC16:
    """Simple utility class for calculating CRC values."""

    tbl = MakeCrcTable(0xA001)

    def __init__(self):
        self.init = 0

    def calc(self, dat, init=0):
        crc = init ^ self.init
        for d in dat:
            a = 0x00FF & (d ^ crc)
            crc = CRC16.tbl[a] ^ (crc >> 8)
        return crc ^ self.init


def DetectSerialPort():
    j = json.loads(
        subprocess.check_output(["platformio", "device", "list", "--json-output"])
    )
    ports = [d["port"] for d in j if "STM32" in d.get("description", "")]
    if not ports:
        raise Error(
            "Could not auto-detect serial port; platformio device list did not "
            "yield any STM32 devices.  Choose port explicitly with --port."
        )
    if len(ports) > 1:
        raise Error(
            "Could not auto-detect serial port; platformio device list "
            f"yielded multiple STM32 devices: {', '.join(ports)}.  "
            "Choose port explicitly with --port."
        )
    print(f"Detected device connected to {ports[0]}")
    return ports[0]


if __name__ == "__main__":
    parser = argparse.ArgumentParser()
    parser.add_argument(
        "--port",
        type=str,
        help="Serial port device is connected to, e.g. /dev/ttyACM0.  If "
        "unspecified, we try to auto-detect the port.",
    )
    parser.add_argument(
        "--command", "-c", type=str, help="Run the given command and exit."
    )

    args = parser.parse_args()

    if not args.port:
        args.port = DetectSerialPort()

    global ser
    ser = serial.Serial(port=args.port, baudrate=115200)
    ser.timeout = 0.8

    cmdline = CmdLine()

    if args.command:
        # Set matplotlib to noninteractive mode.  This causes show() to block,
        # so if you do `controller_debug.py -c "trace graph"` the program won't
        # exit until you close the displayed graph.
        plt.ioff()
        cmdline.onecmd(args.command)
    else:
        # Turn on interactive mode for matplotlib, so show() doesn't block.
        plt.ion()
        cmdline.CmdLoop()<|MERGE_RESOLUTION|>--- conflicted
+++ resolved
@@ -16,10 +16,6 @@
 import math
 import matplotlib.pyplot as plt
 import os
-<<<<<<< HEAD
-#import readline
-=======
->>>>>>> 63ef7c9b
 import serial
 import struct
 import subprocess
